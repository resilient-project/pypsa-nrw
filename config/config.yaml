--- conflicted
+++ resolved
@@ -4,11 +4,7 @@
 
 # docs in https://pypsa-eur.readthedocs.io/en/latest/configuration.html#run
 run:
-<<<<<<< HEAD
-  name: "wkn_refine_gas_retrofit"
-=======
   name: "240129-365H-aviationsep"
->>>>>>> a7e09588
   scenarios:
     enable: true
   shared_resources: true #stops recalculating
@@ -52,22 +48,6 @@
 enable:
   retrieve: false # set to false once initial data is retrieved
   retrieve_cutout: false # set to false once initial data is retrieved
-clustering:
-  focus_weights:
-  # 22 nodes: 8 for Germany, 2 each for Denmark and UK, 1 per each of other 10 "Stromnachbarn"
-    'DE': 0.3636 # 8/22
-    'AT': 0.0455 # 1/22
-    'BE': 0.0455
-    'CH': 0.0455
-    'CZ': 0.0455
-    'DK': 0.0909 # 2/22
-    'FR': 0.0454
-    'GB': 0.0909 # 2/22
-    'LU': 0.0454
-    'NL': 0.0454
-    'NO': 0.0454
-    'PL': 0.0454
-    'SE': 0.0454
 clustering:
   focus_weights:
   # 22 nodes: 8 for Germany, 2 each for Denmark and UK, 1 per each of other 10 "Stromnachbarn"
@@ -140,25 +120,18 @@
     2040: 100
     2050: 200
 
-<<<<<<< HEAD
 wasserstoff_kernnetz:
   enable: true
   reload_locations: false
   divide_pipes: false
   pipes_segment_length: 10
 
-=======
->>>>>>> a7e09588
 new_decentral_fossil_boiler_ban:
   DE: 2029
 
 coal_generation_ban:
   DE: 2038
 
-<<<<<<< HEAD
-=======
-
->>>>>>> a7e09588
 # docs in https://pypsa-eur.readthedocs.io/en/latest/configuration.html#sector
 sector:
   district_heating:
@@ -175,10 +148,7 @@
   regional_methanol_demand: true  #set to true if regional CO2 constraints needed
   regional_oil_demand: true  #set to true if regional CO2 constraints needed
   biogas_upgrading_cc: true
-<<<<<<< HEAD
-=======
   cluster_heat_buses: true
->>>>>>> a7e09588
   # this needs to be taken from ariadne database
   reduce_space_heat_exogenously_factor:
     2020: 0.0
@@ -188,11 +158,6 @@
     2040: 0.22
     2045: 0.25
     2050: 0.35
-<<<<<<< HEAD
-  gas_network: true
-  H2_retrofit: true
-=======
->>>>>>> a7e09588
 
 # docs in https://pypsa-eur.readthedocs.io/en/latest/configuration.html#industry
 industry:

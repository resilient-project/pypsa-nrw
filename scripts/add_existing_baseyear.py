--- conflicted
+++ resolved
@@ -434,10 +434,6 @@
                         suffix=name_suffix,
                         bus0=spatial.biomass.df.loc[new_capacity.index, "nodes"].values,
                         bus1=new_capacity.index,
-<<<<<<< HEAD
-=======
-                        bus2=heat_buses,
->>>>>>> 7fd90144
                         carrier=generator,
                         p_nom=new_capacity / costs.at[key, "efficiency"],
                         capital_cost=costs.at[key, "fixed"]

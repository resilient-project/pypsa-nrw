,Unit,Values,Description
<<<<<<< HEAD
simplify_network,,,
-- to_substations,bool,"One of {'true','false'}","Aggregates all nodes without power injection (positive or negative, i.e. demand or generation) to electrically closest ones"
-- algorithm,str,"One of {‘kmeans’, ‘hac’}",
-- feature,str,"Str in the format ‘carrier1+carrier2+...+carrierN-X’, where CarrierI can be from {‘solar’, ‘onwind’, ‘offwind’, ‘ror’} and X is one of {‘cap’, ‘time’}.",
cluster_network,,,
-- algorithm,str,"One of {‘kmeans’, ‘hac’}",
-- feature,str,"Str in the format ‘carrier1+carrier2+...+carrierN-X’, where CarrierI can be from {‘solar’, ‘onwind’, ‘offwind’, ‘ror’} and X is one of {‘cap’, ‘time’}.",
=======
simplify,,,
-- to_substations,bool,"{'true','false'}","Aggregates all nodes without power injection (positive or negative, i.e. demand or generation) to electrically closest ones"
-- aggregation_strategies,,,
-- -- generators,,,
-- -- -- {key},str,"{key} can be any of the component of the generator (str). It’s value can be any that can be converted to pandas.Series using getattr(). For example one of {min, max, sum}.","Aggregates the component according to the given strategy. For example, if sum, then all values within each cluster are summed to represent the new generator."
-- -- buses,,,
-- -- -- {key},str,"{key} can be any of the component of the bus (str). It’s value can be any that can be converted to pandas.Series using getattr(). For example one of {min, max, sum}.","Aggregates the component according to the given strategy. For example, if sum, then all values within each cluster are summed to represent the new bus."
>>>>>>> cc1c9fd7
<|MERGE_RESOLUTION|>--- conflicted
+++ resolved
@@ -1,18 +1,13 @@
 ,Unit,Values,Description
-<<<<<<< HEAD
 simplify_network,,,
--- to_substations,bool,"One of {'true','false'}","Aggregates all nodes without power injection (positive or negative, i.e. demand or generation) to electrically closest ones"
+-- to_substations,bool,"{'true','false'}","Aggregates all nodes without power injection (positive or negative, i.e. demand or generation) to electrically closest ones"
 -- algorithm,str,"One of {‘kmeans’, ‘hac’}",
 -- feature,str,"Str in the format ‘carrier1+carrier2+...+carrierN-X’, where CarrierI can be from {‘solar’, ‘onwind’, ‘offwind’, ‘ror’} and X is one of {‘cap’, ‘time’}.",
-cluster_network,,,
+cluster_network
 -- algorithm,str,"One of {‘kmeans’, ‘hac’}",
 -- feature,str,"Str in the format ‘carrier1+carrier2+...+carrierN-X’, where CarrierI can be from {‘solar’, ‘onwind’, ‘offwind’, ‘ror’} and X is one of {‘cap’, ‘time’}.",
-=======
-simplify,,,
--- to_substations,bool,"{'true','false'}","Aggregates all nodes without power injection (positive or negative, i.e. demand or generation) to electrically closest ones"
--- aggregation_strategies,,,
--- -- generators,,,
--- -- -- {key},str,"{key} can be any of the component of the generator (str). It’s value can be any that can be converted to pandas.Series using getattr(). For example one of {min, max, sum}.","Aggregates the component according to the given strategy. For example, if sum, then all values within each cluster are summed to represent the new generator."
--- -- buses,,,
--- -- -- {key},str,"{key} can be any of the component of the bus (str). It’s value can be any that can be converted to pandas.Series using getattr(). For example one of {min, max, sum}.","Aggregates the component according to the given strategy. For example, if sum, then all values within each cluster are summed to represent the new bus."
->>>>>>> cc1c9fd7
+aggregation_strategies,,,
+-- generators,,,
+-- -- {key},str,"{key} can be any of the component of the generator (str). It’s value can be any that can be converted to pandas.Series using getattr(). For example one of {min, max, sum}.","Aggregates the component according to the given strategy. For example, if sum, then all values within each cluster are summed to represent the new generator."
+-- buses,,,
+-- -- {key},str,"{key} can be any of the component of the bus (str). It’s value can be any that can be converted to pandas.Series using getattr(). For example one of {min, max, sum}.","Aggregates the component according to the given strategy. For example, if sum, then all values within each cluster are summed to represent the new bus."
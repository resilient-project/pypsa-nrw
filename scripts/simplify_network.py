--- conflicted
+++ resolved
@@ -204,22 +204,12 @@
 
     _adjust_capital_costs_using_connection_costs(n, connection_costs_to_bus, output)
 
-<<<<<<< HEAD
-    strategies = {
-        'p_nom_min': np.sum, 
-        'p_nom_max': 'sum', 
-        'build_year': lambda x: 0, 
-        'lifetime': lambda x: np.inf, 
-        'efficiency': np.mean
-        }
-    generators, generators_pnl = aggregategenerators(n, busmap, custom_strategies=strategies)
-=======
     _, generator_strategies = get_aggregation_strategies(aggregation_strategies)
 
     generators, generators_pnl = aggregategenerators(
         n, busmap, custom_strategies=generator_strategies
     )
->>>>>>> 452d8cd6
+
     replace_components(n, "Generator", generators, generators_pnl)
 
     for one_port in aggregate_one_ports:
@@ -374,15 +364,7 @@
                                             aggregate_generators_carriers=None,
                                             aggregate_one_ports=["Load", "StorageUnit"],
                                             line_length_factor=1.0,
-<<<<<<< HEAD
-                                            generator_strategies={'p_nom_max': 'sum', 
-                                                                  'build_year': lambda x: 0, 
-                                                                  'lifetime': lambda x: np.inf, 
-                                                                  'efficiency': np.mean
-                                                                  },
-=======
                                             generator_strategies=generator_strategies,
->>>>>>> 452d8cd6
                                             scale_link_capital_costs=False)
     return clustering.network, busmap
 

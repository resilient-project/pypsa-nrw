--- conflicted
+++ resolved
@@ -13,14 +13,9 @@
         from _helpers import mock_snakemake
 
         snakemake = mock_snakemake(
-<<<<<<< HEAD
             "build_industrial_energy_demand_per_node",
+            weather_year="",
             simpl="",
-=======
-            'build_industrial_energy_demand_per_node',
-            weather_year='',
-            simpl='',
->>>>>>> 7a7c7f03
             clusters=48,
             planning_horizons=2030,
         )

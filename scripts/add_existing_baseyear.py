--- conflicted
+++ resolved
@@ -24,7 +24,6 @@
     set_scenario_config,
     update_config_from_wildcards,
 )
-<<<<<<< HEAD
 from scripts.add_electricity import sanitize_carriers
 from scripts.definitions.heat_sector import HeatSector
 from scripts.definitions.heat_system import HeatSystem
@@ -34,11 +33,6 @@
     define_spatial,
     prepare_costs,
 )
-=======
-from add_electricity import sanitize_carriers
-from definitions.heat_system import HeatSystem
-from prepare_sector_network import cluster_heat_buses, define_spatial, prepare_costs
->>>>>>> fd9458de
 
 logger = logging.getLogger(__name__)
 cc = coco.CountryConverter()
@@ -47,6 +41,7 @@
 
 from build_powerplants import add_custom_powerplants
 
+from build_powerplants import add_custom_powerplants
 
 def add_build_year_to_new_assets(n: pypsa.Network, baseyear: int) -> None:
     """
@@ -255,20 +250,16 @@
     df_agg.loc[biogas_i, "Fueltype"] = "biogas"
 
     # include renewables in df_agg
-<<<<<<< HEAD
-    add_existing_renewables(df_agg, costs)
-
-    # add chp plants
-    add_chp_plants(n, grouping_years, costs, baseyear)
-
-=======
     add_existing_renewables(
         df_agg=df_agg,
         costs=costs,
         n=n,
         countries=countries,
     )
->>>>>>> fd9458de
+
+    # add chp plants
+    add_chp_plants(n, grouping_years, costs, baseyear)
+    
     # drop assets which are already phased out / decommissioned
     phased_out = df_agg[df_agg["DateOut"] < baseyear].index
     df_agg.drop(phased_out, inplace=True)
@@ -403,7 +394,6 @@
             if not new_build.empty:
                 new_capacity = capacity.loc[new_build.str.replace(name_suffix, "")]
 
-<<<<<<< HEAD
                 if generator not in ["solid biomass", "biogas"]:
                     # missing lifetimes are filled with mean lifetime
                     # if mean cannot be built, lifetime is taken from costs.csv
@@ -414,9 +404,6 @@
                             .fillna(costs.at[generator, "lifetime"])
                         )
 
-=======
-                if generator != "urban central solid biomass CHP":
->>>>>>> fd9458de
                     n.add(
                         "Link",
                         new_capacity.index,
@@ -428,17 +415,13 @@
                         marginal_cost=costs.at[generator, "efficiency"]
                         * costs.at[generator, "VOM"],  # NB: VOM is per MWel
                         capital_cost=costs.at[generator, "efficiency"]
-<<<<<<< HEAD
-                        * costs.at[generator, "fixed"],  # NB: fixed cost is per MWel
+                        * costs.at[
+                            generator, "capital_cost"
+                        ],  # NB: fixed cost is per MWel
                         overnight_cost=costs.at[generator, "efficiency"]
                         * costs.at[
                             generator, "investment"
                         ],  # NB: investment is per MWel
-=======
-                        * costs.at[
-                            generator, "capital_cost"
-                        ],  # NB: fixed cost is per MWel
->>>>>>> fd9458de
                         p_nom=new_capacity / costs.at[generator, "efficiency"],
                         efficiency=costs.at[generator, "efficiency"],
                         efficiency2=costs.at[carrier[generator], "CO2 intensity"],
@@ -496,7 +479,6 @@
             ]
 
 
-<<<<<<< HEAD
 def add_chp_plants(n, grouping_years, costs, baseyear):
     # rename fuel of CHPs - lignite not in DEA database
     rename_fuel = {
@@ -785,8 +767,294 @@
                 )
 
 
-def get_efficiency(heat_system, carrier, nodes, heating_efficiencies, costs):
-=======
+def add_chp_plants(n, grouping_years, costs, baseyear):
+    # rename fuel of CHPs - lignite not in DEA database
+    rename_fuel = {
+        "Hard Coal": "coal",
+        "Coal": "coal",
+        "Lignite": "lignite",
+        "Natural Gas": "gas",
+        "Bioenergy": "urban central solid biomass CHP",
+        "Oil": "oil",
+    }
+
+    ppl = pd.read_csv(snakemake.input.powerplants, index_col=0)
+
+    if snakemake.input.get("custom_powerplants"):
+        if snakemake.input.custom_powerplants.endswith("german_chp_{clusters}.csv"):
+            logger.info("Supersedeing default German CHPs with custom_powerplants.")
+            ppl = ppl.query("~(Set == 'CHP' and Country == 'DE')")
+        ppl = add_custom_powerplants(ppl, snakemake.input.custom_powerplants, True)
+
+    # drop assets which are already phased out / decommissioned
+    # drop hydro, waste and oil fueltypes for CHP
+    limit = np.max(grouping_years)
+    drop_fueltypes = ["Hydro", "Other", "Waste", "nicht biogener Abfall"]
+    chp = ppl.query(
+        "Set == 'CHP' and (DateOut >= @baseyear or DateOut != DateOut) and (DateIn <= @limit or DateIn != DateIn) and Fueltype not in @drop_fueltypes"
+    ).copy()
+
+    # calculate remaining lifetime before phase-out (+1 because assuming
+    # phase out date at the end of the year)
+    chp.Fueltype = chp.Fueltype.map(rename_fuel)
+
+    chp["grouping_year"] = np.take(
+        grouping_years, np.digitize(chp.DateIn, grouping_years, right=True)
+    )
+    chp["lifetime"] = chp.DateOut - chp["grouping_year"] + 1
+
+    # check if the CHPs were read in from MaStR for Germany
+    if "Capacity_thermal" in chp.columns:
+        if not options["industry"]:
+            chp.query("Industry == False", inplace=True)
+
+        thermal_capacity_b = ~chp.Capacity_thermal.isna()
+        mastr_chp = chp[thermal_capacity_b]
+
+        # CHPs without thermal capacity are handled later
+        chp = chp[~thermal_capacity_b]
+
+        # exclude small CHPs below 500 kW
+        mastr_chp = mastr_chp.query("Capacity > 0.5 or Capacity_thermal > 0.5")
+
+        # separate CHPs with substantial power output from those with little power output
+        # ratio chosen for reasonable backpressure coefficients c_b
+        mastr_chp_power = mastr_chp.query("Capacity > 0.5 * Capacity_thermal").copy()
+        mastr_chp_heat = mastr_chp.query("Capacity <= 0.5 * Capacity_thermal").copy()
+
+        mastr_chp_power["p_nom"] = mastr_chp_power.eval("Capacity / Efficiency")
+        mastr_chp_power["c_b"] = mastr_chp_power.eval("Capacity / Capacity_thermal")
+        mastr_chp_power["c_b"] = mastr_chp_power["c_b"].clip(
+            upper=costs.at["CCGT", "c_b"]
+        )  # exclude outliers
+        mastr_chp_power["efficiency-heat"] = mastr_chp_power.eval("Efficiency / c_b")
+
+        # these CHPs are mainly biomass CHPs
+        mastr_chp_heat["efficiency-heat"] = costs.at[
+            "central solid biomass CHP", "efficiency-heat"
+        ]
+        mastr_chp_heat["p_nom"] = (
+            mastr_chp_heat.Capacity_thermal / mastr_chp_heat["efficiency-heat"]
+        )
+        mastr_chp_heat["Efficiency"] = mastr_chp_heat.eval("Capacity / p_nom")
+        eff_total_max = costs.loc[
+            "central solid biomass CHP", ["efficiency-heat", "efficiency"]
+        ].sum()
+        eff_heat = mastr_chp_heat["efficiency-heat"]
+        mastr_chp_heat["Efficiency"] = mastr_chp_heat["Efficiency"].clip(
+            upper=eff_total_max - eff_heat
+        )
+
+        mastr_chp = pd.concat([mastr_chp_power, mastr_chp_heat])
+
+        mastr_chp_efficiency_power = mastr_chp.pivot_table(
+            index=["grouping_year", "Fueltype"],
+            columns="bus",
+            values="Efficiency",
+            aggfunc=lambda x: np.average(x, weights=mastr_chp.loc[x.index, "p_nom"]),
+        )
+
+        mastr_chp_efficiency_heat = mastr_chp.pivot_table(
+            index=["grouping_year", "Fueltype"],
+            columns="bus",
+            values="efficiency-heat",
+            aggfunc=lambda x: np.average(x, weights=mastr_chp.loc[x.index, "p_nom"]),
+        )
+
+        mastr_chp_p_nom = mastr_chp.pivot_table(
+            index=["grouping_year", "Fueltype"],
+            columns="bus",
+            values="p_nom",
+            aggfunc="sum",
+        )
+
+        keys = {
+            "coal": "central coal CHP",
+            "gas": "central gas CHP",
+            "waste": "waste CHP",
+            "oil": "central gas CHP",
+            "lignite": "central coal CHP",
+        }
+        # add everything as Link
+        for grouping_year, generator in mastr_chp_p_nom.index:
+            # capacity is the capacity in MW at each node for this
+            p_nom = mastr_chp_p_nom.loc[grouping_year, generator].dropna()
+            threshold = snakemake.params.existing_capacities["threshold_capacity"]
+            p_nom = p_nom[p_nom > threshold]
+
+            efficiency_power = mastr_chp_efficiency_power.loc[grouping_year, generator]
+            efficiency_heat = mastr_chp_efficiency_heat.loc[grouping_year, generator]
+
+            for bus in p_nom.index:
+                # check if link already exists and set p_nom_min and efficiency
+                if generator != "urban central solid biomass CHP":
+                    suffix = f" urban central {generator} CHP-{grouping_year}"
+                else:
+                    suffix = f" {generator}-{grouping_year}"
+
+                if bus + suffix in n.links.index:
+                    # only change p_nom_min and efficiency
+                    n.links.loc[bus + suffix, "p_nom_min"] = p_nom.loc[bus]
+                    n.links.loc[bus + suffix, "p_nom"] = p_nom.loc[bus]
+                    n.links.loc[bus + suffix, "efficiency"] = efficiency_power.loc[bus]
+                    n.links.loc[bus + suffix, "efficiency2"] = efficiency_heat.loc[bus]
+                    continue
+
+                if generator != "urban central solid biomass CHP":
+                    # lignite CHPs are not in DEA database - use coal CHP parameters
+                    key = keys[generator]
+                    if "EU" in vars(spatial)[generator].locations:
+                        bus0 = vars(spatial)[generator].nodes[0]
+                    else:
+                        bus0 = vars(spatial)[generator].df.loc[bus, "nodes"]
+                    n.add(
+                        "Link",
+                        bus,
+                        suffix=f" urban central {generator} CHP-{grouping_year}",
+                        bus0=bus0,
+                        bus1=bus,
+                        bus2=bus + " urban central heat",
+                        bus3="co2 atmosphere",
+                        carrier=f"urban central {generator} CHP",
+                        p_nom=p_nom[bus],
+                        capital_cost=costs.at[key, "fixed"]
+                        * costs.at[key, "efficiency"],
+                        overnight_cost=costs.at[key, "investment"]
+                        * costs.at[key, "efficiency"],
+                        marginal_cost=costs.at[key, "VOM"],
+                        efficiency=efficiency_power.dropna().loc[bus],
+                        efficiency2=efficiency_heat.dropna().loc[bus],
+                        efficiency3=costs.at[generator, "CO2 intensity"],
+                        build_year=grouping_year,
+                        lifetime=costs.at[key, "lifetime"],
+                    )
+                else:
+                    key = "central solid biomass CHP"
+                    n.add(
+                        "Link",
+                        bus,
+                        suffix=f" urban {key}-{grouping_year}",
+                        bus0=spatial.biomass.df.loc[bus]["nodes"],
+                        bus1=bus,
+                        bus2=bus + " urban central heat",
+                        carrier=generator,
+                        p_nom=p_nom[bus],
+                        capital_cost=costs.at[key, "fixed"]
+                        * costs.at[key, "efficiency"],
+                        overnight_cost=costs.at[key, "investment"]
+                        * costs.at[key, "efficiency"],
+                        marginal_cost=costs.at[key, "VOM"],
+                        efficiency=efficiency_power.loc[bus],
+                        efficiency2=efficiency_heat.loc[bus],
+                        build_year=grouping_year,
+                        lifetime=costs.at[key, "lifetime"],
+                    )
+
+    # CHPs that are not from MaStR
+
+    if options["central_heat_vent"]:
+        missing_uch_buses = pd.Series(
+            {
+                bus: " ".join(bus.split()[:2])
+                for bus in set(chp.bus.unique() + " urban central heat")
+                - set(n.buses.index)
+            }
+        )
+        if not missing_uch_buses.empty:
+            logger.info(f"add buses {missing_uch_buses}")
+
+            n.add(
+                "Bus",
+                missing_uch_buses.index,
+                carrier="urban central heat",
+                location=missing_uch_buses,
+            )
+            # Attach heat vent to these buses
+            n.add(
+                "Generator",
+                missing_uch_buses.index,
+                suffix=" vent",
+                bus=missing_uch_buses.index,
+                carrier="urban central heat vent",
+                p_nom_extendable=True,
+                p_max_pu=0,
+                p_min_pu=-1,
+                unit="MWh_th",
+            )
+
+    chp_nodal_p_nom = chp.pivot_table(
+        index=["grouping_year", "Fueltype"],
+        columns="bus",
+        values="Capacity",
+        aggfunc="sum",
+    )
+    for grouping_year, generator in chp_nodal_p_nom.index:
+        p_nom = chp_nodal_p_nom.loc[grouping_year, generator].dropna()
+        threshold = snakemake.params.existing_capacities["threshold_capacity"]
+        p_nom = p_nom[p_nom > threshold]
+
+        for bus in p_nom.index:
+            # check if link already exists and set p_nom_min and efficiency
+            if generator != "urban central solid biomass CHP":
+                suffix = f" urban central {generator} CHP-{grouping_year}"
+            else:
+                suffix = f" {generator}-{grouping_year}"
+
+            if bus + suffix in n.links.index:
+                # only change p_nom_min
+                n.links.loc[bus + suffix, "p_nom_min"] = p_nom.loc[bus]
+                n.links.loc[bus + suffix, "p_nom"] = p_nom.loc[bus]
+                continue
+
+            if generator != "urban central solid biomass CHP":
+                # lignite CHPs are not in DEA database - use coal CHP parameters
+                key = keys[generator]
+                if "EU" in vars(spatial)[generator].locations:
+                    bus0 = vars(spatial)[generator].nodes[0]
+                else:
+                    bus0 = vars(spatial)[generator].df.loc[bus, "nodes"]
+                n.add(
+                    "Link",
+                    bus,
+                    suffix=f" urban central {generator} CHP-{grouping_year}",
+                    bus0=bus0,
+                    bus1=bus,
+                    bus2=bus + " urban central heat",
+                    bus3="co2 atmosphere",
+                    carrier=f"urban central {generator} CHP",
+                    p_nom=p_nom[bus] / costs.at[key, "efficiency"],
+                    capital_cost=costs.at[key, "fixed"] * costs.at[key, "efficiency"],
+                    overnight_cost=costs.at[key, "investment"]
+                    * costs.at[key, "efficiency"],
+                    marginal_cost=costs.at[key, "VOM"],
+                    efficiency=costs.at[key, "efficiency"],
+                    efficiency2=costs.at[key, "efficiency"] / costs.at[key, "c_b"],
+                    efficiency3=costs.at[generator, "CO2 intensity"],
+                    build_year=grouping_year,
+                    lifetime=costs.at[key, "lifetime"],
+                )
+            else:
+                key = "central solid biomass CHP"
+                n.add(
+                    "Link",
+                    p_nom.index,
+                    suffix=f" urban {key}-{grouping_year}",
+                    bus0=spatial.biomass.df.loc[p_nom.index]["nodes"],
+                    bus1=bus,
+                    bus2=bus + " urban central heat",
+                    carrier=generator,
+                    p_nom=p_nom[bus] / costs.at[key, "efficiency"],
+                    capital_cost=costs.at[key, "fixed"] * costs.at[key, "efficiency"],
+                    overnight_cost=costs.at[key, "investment"]
+                    * costs.at[key, "efficiency"],
+                    marginal_cost=costs.at[key, "VOM"],
+                    efficiency=costs.at[key, "efficiency"],
+                    efficiency2=costs.at[key, "efficiency-heat"],
+                    build_year=grouping_year,
+                    lifetime=costs.at[key, "lifetime"],
+                )
+
+
 def get_efficiency(
     heat_system: HeatSystem,
     carrier: str,
@@ -794,7 +1062,6 @@
     efficiencies: dict[str, float],
     costs: pd.DataFrame,
 ) -> pd.Series | float:
->>>>>>> fd9458de
     """
     Computes the heating system efficiency based on the sector and carrier
     type.
@@ -957,15 +1224,10 @@
                     carrier=f"{heat_system} {heat_source} heat pump",
                     efficiency=efficiency,
                     capital_cost=costs.at[costs_name, "efficiency"]
-<<<<<<< HEAD
-                    * costs.at[costs_name, "fixed"],
+                    * costs.at[costs_name, "capital_cost"],
                     overnight_cost=costs.at[costs_name, "efficiency"]
                     * costs.at[costs_name, "investment"],
-                    p_nom=existing_heating.loc[
-=======
-                    * costs.at[costs_name, "capital_cost"],
                     p_nom=existing_capacities.loc[
->>>>>>> fd9458de
                         nodes, (heat_system.value, f"{heat_source} heat pump")
                     ]
                     * ratio
@@ -1050,13 +1312,9 @@
                 efficiency=efficiency,
                 efficiency2=costs.at["oil", "CO2 intensity"],
                 capital_cost=costs.at[heat_system.oil_boiler_costs_name, "efficiency"]
-<<<<<<< HEAD
-                * costs.at[heat_system.oil_boiler_costs_name, "fixed"],
+                * costs.at[heat_system.oil_boiler_costs_name, "capital_cost"],
                 overnight_cost=costs.at[heat_system.oil_boiler_costs_name, "efficiency"]
                 * costs.at[heat_system.oil_boiler_costs_name, "investment"],
-=======
-                * costs.at[heat_system.oil_boiler_costs_name, "capital_cost"],
->>>>>>> fd9458de
                 p_nom=(
                     existing_capacities.loc[nodes, (heat_system.value, "oil boiler")]
                     * ratio
@@ -1100,10 +1358,7 @@
             )
 
             # delete links with capacities below threshold
-<<<<<<< HEAD
             threshold = snakemake.params.existing_capacities["threshold_capacity"]
-=======
->>>>>>> fd9458de
             n.remove(
                 "Link",
                 [

# -*- coding: utf-8 -*-
# SPDX-FileCopyrightText: : 2021-2024 The PyPSA-Eur Authors
#
# SPDX-License-Identifier: MIT
"""
Compute biogas and solid biomass potentials for each clustered model region
using data from JRC ENSPRESO.
"""

import logging

import geopandas as gpd
import numpy as np
import pandas as pd
from _helpers import configure_logging, set_scenario_config
from build_energy_totals import build_eurostat

logger = logging.getLogger(__name__)
AVAILABLE_BIOMASS_YEARS = [2010, 2020, 2030, 2040, 2050]


def _calc_unsustainable_potential(df, df_unsustainable, share_unsus, resource_type):
    """
    Calculate the unsustainable biomass potential for a given resource type or
    regex.

    Parameters
    ----------
    df : pd.DataFrame
        The dataframe with sustainable biomass potentials.
    df_unsustainable : pd.DataFrame
        The dataframe with unsustainable biomass potentials.
    share_unsus : float
        The share of unsustainable biomass potential retained.
    resource_type : str or regex
        The resource type to calculate the unsustainable potential for.

    Returns
    -------
    pd.Series
        The unsustainable biomass potential for the given resource type or regex.
    """

    if "|" in resource_type:
        resource_potential = df_unsustainable.filter(regex=resource_type).sum(axis=1)
    else:
        resource_potential = df_unsustainable[resource_type]

    return (
        df.apply(
            lambda c: c.sum()
            / df.loc[df.index.str[:2] == c.name[:2]].sum().sum()
            * resource_potential.loc[c.name[:2]],
            axis=1,
        )
        .mul(share_unsus)
        .clip(lower=0)
    )


def build_nuts_population_data(year=2013):
    pop = pd.read_csv(
        snakemake.input.nuts3_population,
        sep=r"\,| \t|\t",
        engine="python",
        na_values=[":"],
        index_col=1,
    )[str(year)]

    # only countries
    pop.drop("EU28", inplace=True)

    # mapping from Cantons to NUTS3
    cantons = pd.read_csv(snakemake.input.swiss_cantons)
    cantons = cantons.set_index(cantons.HASC.str[3:]).NUTS
    cantons = cantons.str.pad(5, side="right", fillchar="0")

    # get population by NUTS3
    swiss = pd.read_excel(
        snakemake.input.swiss_population, skiprows=3, index_col=0
    ).loc["Residents in 1000"]
    swiss = swiss.rename(cantons).filter(like="CH")

    # aggregate also to higher order NUTS levels
    swiss = [swiss.groupby(swiss.index.str[:i]).sum() for i in range(2, 6)]

    # merge Europe + Switzerland
    pop = pd.concat([pop, pd.concat(swiss)]).to_frame("total")

    # add missing manually
    pop["AL"] = 2778
    pop["BA"] = 3234
    pop["RS"] = 6664
    pop["ME"] = 617
    pop["XK"] = 1587

    pop["ct"] = pop.index.str[:2]

    return pop


def enspreso_biomass_potentials(year=2020, scenario="ENS_Low"):
    """
    Loads the JRC ENSPRESO biomass potentials.

    Parameters
    ----------
    year : int
        The year for which potentials are to be taken.
        Can be {2010, 2020, 2030, 2040, 2050}.
    scenario : str
        The scenario. Can be {"ENS_Low", "ENS_Med", "ENS_High"}.

    Returns
    -------
    pd.DataFrame
        Biomass potentials for given year and scenario
        in TWh/a by commodity and NUTS2 region.
    """
    glossary = pd.read_excel(
        str(snakemake.input.enspreso_biomass),
        sheet_name="Glossary",
        usecols="B:D",
        skiprows=1,
        index_col=0,
    )

    df = pd.read_excel(
        str(snakemake.input.enspreso_biomass),
        sheet_name="ENER - NUTS2 BioCom E",
        usecols="A:H",
    )

    df["group"] = df["E-Comm"].map(glossary.group)
    df["commodity"] = df["E-Comm"].map(glossary.description)

    to_rename = {
        "NUTS2 Potential available by Bio Commodity": "potential",
        "NUST2": "NUTS2",
    }
    df.rename(columns=to_rename, inplace=True)

    # fill up with NUTS0 if NUTS2 is not given
    df.NUTS2 = df.apply(lambda x: x.NUTS0 if x.NUTS2 == "-" else x.NUTS2, axis=1)

    # convert PJ to TWh
    df.potential /= 3.6
    df.Unit = "TWh/a"

    dff = df.query("Year == @year and Scenario == @scenario")

    bio = dff.groupby(["NUTS2", "commodity"]).potential.sum().unstack()

    return bio


def disaggregate_nuts0(bio):
    """
    Some commodities are only given on NUTS0 level. These are disaggregated
    here using the NUTS2 population as distribution key.

    Parameters
    ----------
    bio : pd.DataFrame
        from enspreso_biomass_potentials()

    Returns
    -------
    pd.DataFrame
    """
    pop = build_nuts_population_data()

    # get population in nuts2
    pop_nuts2 = pop.loc[pop.index.str.len() == 4].copy()
    by_country = pop_nuts2.total.groupby(pop_nuts2.ct).sum()
    pop_nuts2["fraction"] = pop_nuts2.total / pop_nuts2.ct.map(by_country)

    # distribute nuts0 data to nuts2 by population
    bio_nodal = bio.loc[pop_nuts2.ct]
    bio_nodal.index = pop_nuts2.index
    bio_nodal = bio_nodal.mul(pop_nuts2.fraction, axis=0).astype(float)

    # update inplace
    bio.update(bio_nodal)

    return bio


def build_nuts2_shapes():
    """
    - load NUTS2 geometries
    - add RS, AL, BA country shapes (not covered in NUTS 2013)
    - consistently name ME, MK
    """
    nuts2 = gpd.GeoDataFrame(
        gpd.read_file(snakemake.input.nuts2).set_index("NUTS_ID").geometry
    )

    countries = gpd.read_file(snakemake.input.country_shapes).set_index("name")
    missing_iso2 = countries.index.intersection(["AL", "RS", "XK", "BA"])
    missing = countries.loc[missing_iso2]

    nuts2.rename(index={"ME00": "ME", "MK00": "MK"}, inplace=True)

    return pd.concat([nuts2, missing])


def area(gdf):
    """
    Returns area of GeoDataFrame geometries in square kilometers.
    """
    return gdf.to_crs(epsg=3035).area.div(1e6)


def convert_nuts2_to_regions(bio_nuts2, regions):
    """
    Converts biomass potentials given in NUTS2 to PyPSA-Eur regions based on
    the overlay of both GeoDataFrames in proportion to the area.

    Parameters
    ----------
    bio_nuts2 : gpd.GeoDataFrame
        JRC ENSPRESO biomass potentials indexed by NUTS2 shapes.
    regions : gpd.GeoDataFrame
        PyPSA-Eur clustered onshore regions

    Returns
    -------
    gpd.GeoDataFrame
    """
    # calculate area of nuts2 regions
    bio_nuts2["area_nuts2"] = area(bio_nuts2)

    overlay = gpd.overlay(regions, bio_nuts2, keep_geom_type=True)

    # calculate share of nuts2 area inside region
    overlay["share"] = area(overlay) / overlay["area_nuts2"]

    # multiply all nuts2-level values with share of nuts2 inside region
    adjust_cols = overlay.columns.difference(
        {"name", "area_nuts2", "geometry", "share"}
    )
    overlay[adjust_cols] = overlay[adjust_cols].multiply(overlay["share"], axis=0)

    bio_regions = overlay.dissolve("name", aggfunc="sum")

    bio_regions.drop(["area_nuts2", "share"], axis=1, inplace=True)

    return bio_regions


def add_unsustainable_potentials(df):
    """
    Add unsustainable biomass potentials to the given dataframe. The difference
    between the data of JRC and Eurostat is assumed to be unsustainable
    biomass.

    Parameters
    ----------
    df : pd.DataFrame
        The dataframe with sustainable biomass potentials.
    unsustainable_biomass : str
        Path to the file with unsustainable biomass potentials.

    Returns
    -------
    pd.DataFrame
        The dataframe with added unsustainable biomass potentials.
    """
    if "GB" in snakemake.config["countries"]:
        latest_year = 2019
    else:
        latest_year = 2021
    idees_rename = {"GR": "EL", "GB": "UK"}
    df_unsustainable = (
        build_eurostat(
            countries=snakemake.config["countries"],
            input_eurostat=snakemake.input.eurostat,
            nprocesses=int(snakemake.threads),
        )
        .xs(
            max(min(latest_year, int(snakemake.wildcards.planning_horizons)), 1990),
            level=1,
        )
        .xs("Primary production", level=2)
        .droplevel([1, 2, 3])
    )

    df_unsustainable.index = df_unsustainable.index.str.strip()
    df_unsustainable = df_unsustainable.rename(
        {v: k for k, v in idees_rename.items()}, axis=0
    )

    bio_carriers = [
        "Primary solid biofuels",
        "Biogases",
        "Renewable municipal waste",
        "Pure biogasoline",
        "Blended biogasoline",
        "Pure biodiesels",
        "Blended biodiesels",
        "Pure bio jet kerosene",
        "Blended bio jet kerosene",
        "Other liquid biofuels",
    ]

    df_unsustainable = df_unsustainable[bio_carriers]

    # Phase out unsustainable biomass potentials linearly from 2020 to 2035 while phasing in sustainable potentials
    share_unsus = params.get("share_unsustainable_use_retained").get(investment_year)

    df_wo_ch = df.drop(df.filter(regex=r"CH\d", axis=0).index)

    # Calculate unsustainable solid biomass
    df_wo_ch["unsustainable solid biomass"] = _calc_unsustainable_potential(
        df_wo_ch, df_unsustainable, share_unsus, "Primary solid biofuels"
    )

    # Calculate unsustainable biogas
    df_wo_ch["unsustainable biogas"] = _calc_unsustainable_potential(
        df_wo_ch, df_unsustainable, share_unsus, "Biogases"
    )

    # Calculate unsustainable bioliquids
    df_wo_ch["unsustainable bioliquids"] = _calc_unsustainable_potential(
        df_wo_ch,
        df_unsustainable,
        share_unsus,
        resource_type="gasoline|diesel|kerosene|liquid",
    )

    share_sus = params.get("share_sustainable_potential_available").get(investment_year)
    df.loc[df_wo_ch.index] *= share_sus

    df = df.join(df_wo_ch.filter(like="unsustainable")).fillna(0)

    return df


if __name__ == "__main__":
    if "snakemake" not in globals():

        from _helpers import mock_snakemake

        snakemake = mock_snakemake(
            "build_biomass_potentials",
            simpl="",
<<<<<<< HEAD
            clusters="38",
=======
            clusters="39",
>>>>>>> 40351fbf
            planning_horizons=2050,
        )

    configure_logging(snakemake)
    set_scenario_config(snakemake)

    overnight = snakemake.config["foresight"] == "overnight"
    params = snakemake.params.biomass
    investment_year = int(snakemake.wildcards.planning_horizons)
    year = params["year"] if overnight else investment_year
    scenario = params["scenario"]

    if year > 2050:
        logger.info("No biomass potentials for years after 2050, using 2050.")
        max_year = max(AVAILABLE_BIOMASS_YEARS)
        enspreso = enspreso_biomass_potentials(max_year, scenario)

    elif year not in AVAILABLE_BIOMASS_YEARS:
        before = int(np.floor(year / 10) * 10)
        after = int(np.ceil(year / 10) * 10)
        logger.info(
            f"No biomass potentials for {year}, interpolating linearly between {before} and {after}."
        )

        enspreso_before = enspreso_biomass_potentials(before, scenario)
        enspreso_after = enspreso_biomass_potentials(after, scenario)

        fraction = (year - before) / (after - before)

        enspreso = enspreso_before + fraction * (enspreso_after - enspreso_before)

    else:
        logger.info(f"Using biomass potentials for {year}.")
        enspreso = enspreso_biomass_potentials(year, scenario)

    enspreso = disaggregate_nuts0(enspreso)

    nuts2 = build_nuts2_shapes()

    df_nuts2 = gpd.GeoDataFrame(nuts2.geometry).join(enspreso)

    regions = gpd.read_file(snakemake.input.regions_onshore)

    df = convert_nuts2_to_regions(df_nuts2, regions)

    df.to_csv(snakemake.output.biomass_potentials_all)

    grouper = {v: k for k, vv in params["classes"].items() for v in vv}
    df = df.T.groupby(grouper).sum().T

    df = add_unsustainable_potentials(df)

    df *= 1e6  # TWh/a to MWh/a
    df.index.name = "MWh/a"

    df.to_csv(snakemake.output.biomass_potentials)<|MERGE_RESOLUTION|>--- conflicted
+++ resolved
@@ -345,11 +345,7 @@
         snakemake = mock_snakemake(
             "build_biomass_potentials",
             simpl="",
-<<<<<<< HEAD
-            clusters="38",
-=======
             clusters="39",
->>>>>>> 40351fbf
             planning_horizons=2050,
         )
 

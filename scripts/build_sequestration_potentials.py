--- conflicted
+++ resolved
@@ -11,14 +11,9 @@
 
 import geopandas as gpd
 import pandas as pd
-<<<<<<< HEAD
-
-from scripts._helpers import set_scenario_config
-=======
-from _helpers import configure_logging, set_scenario_config
+from scripts._helpers import configure_logging, set_scenario_config
 
 logger = logging.getLogger(__name__)
->>>>>>> fd9458de
 
 
 def area(gdf):

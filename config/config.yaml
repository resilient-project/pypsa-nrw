--- conflicted
+++ resolved
@@ -5,10 +5,7 @@
 # docs in https://pypsa-eur.readthedocs.io/en/latest/configuration.html#run
 run:
   name:
-<<<<<<< HEAD
-=======
   - CurrentPolicies
->>>>>>> 35acc7ed
   - KN2045_Bal_v4
   - KN2045_Elec_v4
   - KN2045_H2_v4

# SPDX-FileCopyrightText: : 2017-2024 The PyPSA-Eur Authors
#
# SPDX-License-Identifier: MIT

name: pypsa-eur
channels:
- conda-forge
- bioconda
dependencies:
- python>=3.8
- pip

- atlite>=0.2.9
- pypsa>=0.26.1
- linopy
- dask

  # Dependencies of the workflow itself
- xlrd
- openpyxl!=3.1.1
- pycountry
- seaborn
- snakemake-minimal>=8
- memory_profiler
- yaml
- pytables
- lxml
- powerplantmatching>=0.5.5,!=0.5.9
- numpy
- pandas>=2.1
- geopandas>=0.11.0
- xarray>=2023.11.0
- rioxarray
- netcdf4
- networkx
- scipy
- glpk
- shapely>=2.0
- pyscipopt
- matplotlib
- proj
- fiona
- country_converter
- geopy
- tqdm
- pytz
- tabula-py
- pyxlsb
- graphviz
- pre-commit

  # Keep in conda environment when calling ipython
- ipython

  # GIS dependencies:
- cartopy
- descartes
- rasterio!=1.2.10


- pip:
  - tsam>=2.3.1
<<<<<<< HEAD
  - snakemake-storage-plugin-http
  - snakemake-executor-plugin-slurm
=======
  - highspy
>>>>>>> 09502cfb
<|MERGE_RESOLUTION|>--- conflicted
+++ resolved
@@ -60,9 +60,6 @@
 
 - pip:
   - tsam>=2.3.1
-<<<<<<< HEAD
   - snakemake-storage-plugin-http
   - snakemake-executor-plugin-slurm
-=======
-  - highspy
->>>>>>> 09502cfb
+  - highspy
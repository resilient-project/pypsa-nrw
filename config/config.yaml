# SPDX-FileCopyrightText: : 2017-2023 The PyPSA-Eur Authors
#
# SPDX-License-Identifier: CC0-1.0

# docs in https://pypsa-eur.readthedocs.io/en/latest/configuration.html#run
run:
<<<<<<< HEAD
  prefix: 240802-testoil
=======
  prefix: 20240801offwindconnectioncosts
>>>>>>> 02822ac6
  name:
  # - CurrentPolicies
  - KN2045_Bal_v4
  # - KN2045_Elec_v4
  # - KN2045_H2_v4
  # - KN2045plus_EasyRide
  # - KN2045plus_LowDemand
  # - KN2045minus_WorstCase
  - KN2045minus_SupplyFocus
  scenarios:
    enable: true
    manual_file: config/scenarios.manual.yaml
    file: config/scenarios.automated.yaml
  shared_resources:
    policy: base #stops recalculating
    exclude:
      - existing_heating.csv # specify files which should not be shared between scenarios
      - costs
      - retrieve_cost # This is necessary to save retrieve_cost_data_{year}.log in the correct folder
      - industry_sector_ratios
      - build_industry_sector_ratios # This is necessary to save build_industry_sector_ratios_data.log in the correct folder
  disable_progressbar: true
  debug_co2_limit: false
  debug_h2deriv_limit: false
  debug_unravel_oilbus: false

iiasa_database:
  db_name: ariadne2_intern
  leitmodelle:
    general: REMIND-EU v1.1
    buildings: REMod v1.0
    transport: Aladin v1
    industry: FORECAST v1.0
  scenarios:
    - CurrentPolicies
    - KN2045_Elec_v4
    - KN2045_H2_v4
    - KN2045_Bal_v4
    - KN2045plus_EasyRide
    - KN2045plus_LowDemand
    - KN2045minus_WorstCase
    - KN2045minus_SupplyFocus
  reference_scenario: KN2045_Bal_v4
  region: Deutschland

# docs in https://pypsa-eur.readthedocs.io/en/latest/configuration.html#foresight
foresight: myopic

# docs in https://pypsa-eur.readthedocs.io/en/latest/configuration.html#scenario
# Wildcard docs in https://pypsa-eur.readthedocs.io/en/latest/wildcards.html
scenario:
  simpl:
  - ''
  ll:
  - vopt
  clusters:
  - 22 #current options: 22, 44
  opts:
  - ''
  sector_opts:
    - none
  planning_horizons:
  - 2020
  - 2025
  - 2030
  - 2035
  - 2040
  - 2045

existing_capacities:
  grouping_years_power: [1920, 1950, 1955, 1960, 1965, 1970, 1975, 1980, 1985, 1990, 1995, 2000, 2005, 2010, 2015, 2020]
  grouping_years_heat: [1980, 1985, 1990, 1995, 2000, 2005, 2010, 2015, 2019] # heat grouping years >= baseyear will be ignored


# docs in https://pypsa-eur.readthedocs.io/en/latest/configuration.html#countries
# Germany plus 12 "Stromnachbarn"
countries: ['AT', 'BE', 'CH', 'CZ', 'DE', 'DK', 'FR', 'GB', 'LU', 'NL', 'NO', 'PL', 'SE']

# docs in https://pypsa-eur.readthedocs.io/en/latest/configuration.html#snapshots
snapshots:
  start: "2019-01-01"
  end: "2020-01-01"
  inclusive: 'left'

atlite:
  default_cutout: europe-2019-sarah3-era5
  cutouts:
    europe-2019-sarah3-era5:
      module: [sarah, era5] # in priority order
      x: [-12., 42.]
      y: [33., 72]
      dx: 0.3
      dy: 0.3
      time: ['2019', '2019']

    
renewable:
  onwind:
    cutout: europe-2019-sarah3-era5
  offwind-ac:
    capacity_per_sqkm: 6
    cutout: europe-2019-sarah3-era5
  offwind-dc:
    capacity_per_sqkm: 6
    cutout: europe-2019-sarah3-era5
  offwind-float:
    capacity_per_sqkm: 6
    cutout: europe-2019-sarah3-era5
  solar:
    cutout: europe-2019-sarah3-era5
  solar-hsat:
    cutout: europe-2019-sarah3-era5
  hydro:
    cutout: europe-2019-sarah3-era5

lines:
  dynamic_line_rating:
    cutout: europe-2019-sarah3-era5

# docs in https://pypsa-eur.readthedocs.io/en/latest/configuration.html#enable
enable:
  retrieve: false # set to false once initial data is retrieved
  retrieve_cutout: false # set to false once initial data is retrieved
clustering:
  # simplify_network:
  #   to_substations: true
  focus_weights:
  # 22 nodes: 8 for Germany, 2 each for Denmark and UK, 1 per each of other 10 "Stromnachbarn"
    'DE': 0.3636 # 8/22
    'AT': 0.0455 # 1/22
    'BE': 0.0455
    'CH': 0.0455
    'CZ': 0.0455
    'DK': 0.0909 # 2/22
    'FR': 0.0454
    'GB': 0.0909 # 2/22
    'LU': 0.0454
    'NL': 0.0454
    'NO': 0.0454
    'PL': 0.0454
    'SE': 0.0454
# # high spatial resolution: change clusters to 44
#   focus_weights:
#   # 44 nodes: 30 for Germany, 2 each for Denmark and UK, 1 per each of other 10 "Stromnachbarn" (high spatial)
#     'DE': 0.6818 # 30/44
#     'AT': 0.0227 #  1/44
#     'BE': 0.0227
#     'CH': 0.0227
#     'CZ': 0.0227
#     'DK': 0.0455 # 2/44
#     'FR': 0.0227
#     'GB': 0.0455
#     'LU': 0.0227
#     'NL': 0.0227
#     'NO': 0.0227
#     'PL': 0.0227
#     'SE': 0.0227
  temporal:
    resolution_sector: 365H

# docs in https://pypsa-eur.readthedocs.io/en/latest/configuration.html#co2-budget
co2_budget:
  2020: 0.800 # 20% reduction by 2020
  2025: 0.600
  2030: 0.450 # 55% reduction by 2030 (Ff55)
  2035: 0.250
  2040: 0.100 # goal to be set next year
  2045: 0.050
  2050: 0.000 # climate-neutral by 2050

limits_capacity_max:
  Generator:
    onwind:
      DE:
        2020: 54.5
        2025: 69
        2030: 160
        2035: 160
        2040: 160
        2045: 160
    offwind:
      DE:
        2020: 7.8
        2025: 8
        2030: 30
        2035: 70
        2040: 70
        2045: 70
    solar:
      DE:
        2020: 53.7
        2025: 110 # EEG2023; assumes for 2026: 128 GW, assuming a fair share reached by end of 2025
        2030: 400
        2035: 400
        2040: 400
        2045: 400

limits_capacity_min:
    Generator:
      onwind:
        DE:
          2030: 115 # Wind-an-Land Law
          2035: 115 # Wind-an-Land Law
          2040: 115 # Wind-an-Land Law
          2045: 115
      offwind:
        DE:
          2030: 30 # Wind-auf-See Law
          2035: 30
          2040: 30
          2045: 30
      solar:
        DE:
          # EEG2023; Ziel for 2024: 88 GW and for 2026: 128 GW,
          # assuming at least 1/3 of difference reached in 2025
          2025: 101
          2030: 101
          2035: 101
          2040: 101
          2045: 101


# limits_capacity_min:
#     Generator:
#       onwind:
#         DE:
#           2030: 115 # Wind-an-Land Law
#           2035: 157 # Wind-an-Land Law
#           2040: 160 # Wind-an-Land Law
#           2045: 160
#       offwind:
#         DE:
#           2030: 30 # Wind-auf-See Law
#           2035: 40 # 40 Wind-auf-See Law
#           # assuming at least 1/3 of difference reached in 2040
#           2040: 50
#           2045: 70 #70 Wind-auf-See Law
#       solar:
#         DE:
#           # EEG2023; Ziel for 2024: 88 GW and for 2026: 128 GW,
#           # assuming at least 1/3 of difference reached in 2025
#           2025: 101
#           2030: 215 # PV strategy
#           2035: 309
#           2040: 400 # PV strategy
#           2045: 400
#           # What about the EEG2023 "Strommengenpfad"?

h2_import_max:
  DE:
    2020: 0
    2025: 5
    2030: 20
    2035: 50
    2040: 100
    2045: 150
    2050: 200

wasserstoff_kernnetz:
  enable: false
  reload_locations: false
  divide_pipes: true
  pipes_segment_length: 10

new_decentral_fossil_boiler_ban:
  DE: 2029

coal_generation_ban:
  DE: 2038

nuclear_generation_ban:
  DE: 2022

first_technology_occurrence:
  Link:
    H2 pipeline: 2025
    H2 Electrolysis: 2025
    H2 pipeline retrofitted: 2025



costs:
  horizon: "mean" # "optimist", "pessimist" or "mean"

# docs in https://pypsa-eur.readthedocs.io/en/latest/configuration.html#sector
sector:
  solar_thermal: false
  v2g: false
  district_heating:
    potential: 0.3
    progress:
      2020: 0.0
      2025: 0.15
      2030: 0.3
      2035: 0.45
      2040: 0.6
      2045: 0.8
      2050: 1.0
  central_heat_vent: true
  co2_budget_national: true
  co2_spatial: true
  biomass_spatial: true
  #TBD what to include in config
  #relax so no infeasibility in 2050 with no land transport demand
  min_part_load_fischer_tropsch: 0.
  regional_methanol_demand: true  #set to true if regional CO2 constraints needed
  regional_oil_demand: true  #set to true if regional CO2 constraints needed
  regional_coal_demand: true  #set to true if regional CO2 constraints needed
  gas_network: true
  biogas_upgrading_cc: true
  cluster_heat_buses: true
  # calculated based on ariadne "Stock|Space Heating"
  # and then 2% of buildings renovated per year to reduce their demand by 80%
  reduce_space_heat_exogenously_factor:
    2020: 0.0
    2025: 0.07
    2030: 0.14
    2035: 0.21
    2040: 0.29
    2045: 0.36
    2050: 0.43
  land_transport_fuel_cell_share:
    2020: 0.05
    2025: 0.05
    2030: 0.05
    2035: 0.05
    2040: 0.05
    2045: 0.05
    2050: 0.05
  land_transport_electric_share:
    2020: 0.05
    2025: 0.15
    2030: 0.3
    2035: 0.45
    2040: 0.7
    2045: 0.85
    2050: 0.95
  land_transport_ice_share:
    2020: 0.9
    2025: 0.8
    2030: 0.65
    2035: 0.5
    2040: 0.25
    2045: 0.1
    2050: 0.0

# docs in https://pypsa-eur.readthedocs.io/en/latest/configuration.html#industry
industry:
  ammonia: false
  St_primary_fraction:
    2020: 0.6
    2025: 0.55
    2030: 0.5
    2035: 0.45
    2040: 0.4
    2045: 0.35
    2050: 0.3
#HVC primary/recycling based on values used in Neumann et al https://doi.org/10.1016/j.joule.2023.06.016, linearly interpolated between 2020 and 2050
#2020 recycling rates based on Agora https://static.agora-energiewende.de/fileadmin/Projekte/2021/2021_02_EU_CEAP/A-EW_254_Mobilising-circular-economy_study_WEB.pdf
#fractions refer to the total primary HVC production in 2020
#assumes 6.7 Mtplastics produced from recycling in 2020
  HVC_primary_fraction:
    2020: 1.0
    2025: 0.9
    2030: 0.8
    2035: 0.7
    2040: 0.6
    2045: 0.5
    2050: 0.4
  HVC_mechanical_recycling_fraction:
    2020: 0.12
    2025: 0.15
    2030: 0.18
    2035: 0.21
    2040: 0.24
    2045: 0.27
    2050: 0.30
  HVC_chemical_recycling_fraction:
    2020: 0.0
    2025: 0.0
    2030: 0.04
    2035: 0.08
    2040: 0.12
    2045: 0.16
    2050: 0.20
  HVC_environment_sequestration_fraction:
    2020: 0.1
    2025: 0.1
    2030: 0.12
    2035: 0.15
    2040: 0.18
    2045: 0.20
    2050: 0.20
  waste_to_energy: true
  waste_to_energy_cc: true

# docs in https://pypsa-eur.readthedocs.io/en/latest/configuration.html#solving
solving:
  runtime: 12h
  mem_mb: 70000 #30000 is OK for 22 nodes, 365H; 140000 for 22 nodes 3H; 400000 for 44 nodes 3H
  options:
    assign_all_duals: true
    load_shedding: false
    skip_iterations: true # settings for post-discretization: false
    min_iterations: 1 # settings for post-discretization: 1
    max_iterations: 1 # settings for post-discretization: 1
    post_discretization:
      enable: false
      line_unit_size: 1700
      line_threshold: 0.3
      link_unit_size:
        DC: 2000
        gas pipeline: 1500
        gas pipeline new: 1500
        H2 pipeline: 1200
        H2 pipeline (Kernnetz): 1200
        H2 pipeline retrofitted: 1200
      link_threshold:
        DC: 0.3
        gas pipeline: 0.3
        gas pipeline new: 0.3
        H2 pipeline: 0.3
        H2 pipeline (Kernnetz): 0.3
        H2 pipeline retrofitted: 0.3
  # solver:
  #   options: gurobi-numeric-focus
  # solver_options:
  #   gurobi-default:
  #     NumericFocus: 1
  #     FeasibilityTol: 1.e-4
  #     BarHomogeneous: 1

plotting:
  tech_colors:
    load: "#111100"
    H2 pipeline (Kernnetz): '#6b3161'
    renewable oil: '#c9c9c9'
  countries:
  - all
  - DE
  carriers:
  - electricity
  - heat
  - H2
  - urban central heat
  - urban decentral heat
  - rural heat
  carrier_groups:
    electricity: [AC, low_voltage]

# overwrite in config.default.yaml
#powerplants_filter: (DateOut >= 2019 or DateOut != DateOut)
electricity:
  powerplants_filter: (DateOut >= 2019 or DateOut != DateOut) and not (Country == "DE" and Set == "CHP")
  custom_powerplants: True
  custom_file: resources/german_chp.csv
  estimate_renewable_capacities:
    year: 2019

pypsa_eur:
  Bus:
  - AC
  Link:
  - DC
  Generator:
  - onwind
  - offwind-ac
  - offwind-dc
  - offwind-float
  - solar-hsat
  - solar
  - ror
  StorageUnit:
  - PHS
  - hydro
  Store: []


co2_price_add_on_fossils:
  2020: 25
  2025: 60

must_run_biomass:
  enable: true
  p_min_pu: 0.7
  regions: ['DE']<|MERGE_RESOLUTION|>--- conflicted
+++ resolved
@@ -4,11 +4,9 @@
 
 # docs in https://pypsa-eur.readthedocs.io/en/latest/configuration.html#run
 run:
-<<<<<<< HEAD
-  prefix: 240802-testoil
-=======
-  prefix: 20240801offwindconnectioncosts
->>>>>>> 02822ac6
+
+  prefix: 240806oilrefineries
+
   name:
   # - CurrentPolicies
   - KN2045_Bal_v4

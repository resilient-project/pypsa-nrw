# -*- coding: utf-8 -*-
# SPDX-FileCopyrightText: : 2024- The PyPSA-Eur Authors
#
# SPDX-License-Identifier: MIT

# This script reads in data from the IIASA database to create the scenario.yaml file


import ruamel.yaml
from pathlib import Path
import pandas as pd
import os

def get_shares(df, planning_horizons):
    # Get share of vehicles for transport sector - neglecting heavy duty vehicles
    total_transport = df.loc["DEMO v1", "Stock|Transportation|LDV"]
    tech_transport = df.loc["DEMO v1"].loc[[ 
        "Stock|Transportation|LDV|ICE",
        "Stock|Transportation|LDV|BEV",
        "Stock|Transportation|LDV|PHEV",
    ]]

    transport_share = tech_transport / total_transport
    transport_share = transport_share[planning_horizons]
    transport_share.set_index(pd.Index(["ICE", "BEV", "PHEV"]), inplace=True)

    # Get share of Navigation fuels from corresponding "Ariadne Leitmodell"
    total_navigation = \
        df.loc["REMIND-EU v1.1", "Final Energy|Bunkers|Navigation"] + \
        df.loc["DEMO v1", "Final Energy|Transportation|Domestic Navigation"]
    navigation_liquid = \
        df.loc["REMIND-EU v1.1", "Final Energy|Bunkers|Navigation|Liquids"] + \
        df.loc["DEMO v1", "Final Energy|Transportation|Domestic Navigation|Liquids"]
    
    navigation_h2 = df.loc["DEMO v1", "Final Energy|Transportation|Domestic Navigation|Hydrogen"]    

    h2_share = navigation_h2 / total_navigation
    liquid_share = navigation_liquid / total_navigation
    methanol_share = (1 - h2_share - liquid_share).round(6)
    
    naval_share = pd.concat(
            [liquid_share, h2_share, methanol_share]).set_index(
            pd.Index(["Oil", "H2", "MeOH"])
        )[planning_horizons]

    return transport_share, naval_share



def get_ksg_targets(df):
    # relative to the DE emissions in 1990 *including bunkers*; also
    # account for non-CO2 GHG and allow extra room for international
    # bunkers which are excluded from the national targets

    # Baseline emission in DE in 1990 in Mt as understood by the KSG and by PyPSA
    baseline_ksg = 1251
    baseline_pypsa = 1052

    ## GHG targets according to KSG
    initial_years_ksg = pd.Series(
        index = [2020, 2025, 2030],
        data = [813, 643, 438],
    )

    later_years_ksg = pd.Series(
        index = [2035, 2040, 2045, 2050],
        data = [0.77, 0.88, 1.0, 1.0],
    )

    targets_ksg = pd.concat(
        [initial_years_ksg, (1 - later_years_ksg) * baseline_ksg],
    )

    ## Compute nonco2 from Ariadne-Leitmodell (REMIND)

    co2_ksg = (
        df.loc["Emissions|CO2 incl Bunkers","Mt CO2/yr"]  
        - df.loc["Emissions|CO2|Land-Use Change","Mt CO2-equiv/yr"]
        - df.loc["Emissions|CO2|Energy|Demand|Bunkers","Mt CO2/yr"]
    )

    ghg_ksg = (
        df.loc["Emissions|Kyoto Gases","Mt CO2-equiv/yr"]
        - df.loc["Emissions|Kyoto Gases|Land-Use Change","Mt CO2-equiv/yr"]
        # No Kyoto Gas emissions for Bunkers recorded in Ariadne DB
    )

    nonco2 = ghg_ksg - co2_ksg

    ## PyPSA disregards nonco2 GHG emissions, but includes bunkers

    targets_pypsa = (
        targets_ksg - nonco2 
        + df.loc["Emissions|CO2|Energy|Demand|Bunkers","Mt CO2/yr"]
    )

    target_fractions_pypsa = (
        targets_pypsa.loc[targets_ksg.index] / baseline_pypsa
    )

    return target_fractions_pypsa.round(3)



def write_to_scenario_yaml(
        input, output, scenarios, df):
    # read in yaml file
    yaml = ruamel.yaml.YAML()
    file_path = Path(input)
    config = yaml.load(file_path)
    for scenario in scenarios:
<<<<<<< HEAD
        reference_scenario = config[scenario]["iiasa_database"]["reference_scenario"]

        ksg_target_fractions = get_ksg_targets(
            df.loc["REMIND-EU v1.1", reference_scenario]
        )

        planning_horizons = [2020, 2025, 2030, 2035, 2040, 2045] # for 2050 we still need data

        transport_share, naval_share = get_shares(
            df.loc[:, reference_scenario, :],
            planning_horizons,
        )
        
        mapping_transport = {
            'PHEV': 'land_transport_fuel_cell_share',
            'BEV': 'land_transport_electric_share',
            'ICE': 'land_transport_ice_share'
        }
        mapping_navigation = {
            'H2': 'shipping_hydrogen_share',
            'MeOH': 'shipping_methanol_share',
            'Oil': 'shipping_oil_share',
        }
        # TODO: create new keys to add to the yaml file
        # is deleted every time so I don't need to check if it already exists
        config[scenario]["sector"] = {}
        for key in mapping_transport.keys():
            config[scenario]["sector"][mapping_transport[key]] = {}
            for year in transport_share.columns:
                config[scenario]["sector"][mapping_transport[key]][year] = round(transport_share.loc[key, year].item(), 4)
        for key in mapping_navigation.keys():
            config[scenario]["sector"][mapping_navigation[key]] = {}
            for year in naval_share.columns:
                config[scenario]["sector"][mapping_navigation[key]][year] = round(naval_share.loc[key, year].item(), 4)
        config[scenario]["co2_budget_national"] = {}
        for year, target in ksg_target_fractions.items():
            config[scenario]["co2_budget_national"][year] = {}
            config[scenario]["co2_budget_national"][year]["DE"] = target
=======
        for key, sector_mapping in mapping_transport.items():
            for year in transport_share.columns:
                target_year = 2030 if scenario == "CurrentPolicies" and int(year) > 2030 else year
                config[scenario]["sector"][sector_mapping][year] = round(transport_share.loc[key, target_year].item(), 4)
        for key, sector_mapping in mapping_navigation.items():
            for year in naval_share.columns:
                target_year = 2030 if scenario == "CurrentPolicies" and int(year) > 2030 else year
                config[scenario]["sector"][sector_mapping][year] = round(naval_share.loc[key, target_year].item(), 4)

        for year, target in ksg_target_fractions.items():
            target_value = float(ksg_target_fractions[2030]) if year > 2030 and scenario == "CurrentPolicies" else target
            config[scenario]["co2_budget_national"][year]["DE"] = target_value
>>>>>>> 9974037d

    # write back to yaml file
    yaml.dump(config, Path(output))



if __name__ == "__main__":
    if "snakemake" not in globals():
        import os
        import sys

        path = "../submodules/pypsa-eur/scripts"
        sys.path.insert(0, os.path.abspath(path))
        from _helpers import mock_snakemake

        snakemake = mock_snakemake("build_scenarios")

    # Set USERNAME and PASSWORD for the Ariadne DB
    ariadne_db = pd.read_csv(
        snakemake.input.ariadne_database,
        index_col=["model", "scenario", "region", "variable", "unit"]
    )
    ariadne_db.columns = ariadne_db.columns.astype(int)

    df = ariadne_db.loc[
        :, 
        :,
        "Deutschland"]
<<<<<<< HEAD
    
    scenarios = snakemake.params.scenario_name

    input = snakemake.input.scenario_yaml
    output = snakemake.output.scenario_yaml

    # for scenario in scenarios:
=======

    ksg_target_fractions = get_ksg_targets(df.loc["REMIND-EU v1.1"])
    planning_horizons = snakemake.params.years
    transport_share, naval_share = get_shares(df, planning_horizons)

    scenarios = snakemake.params.scenario_name

    filename = snakemake.input.scenario_yaml

>>>>>>> 9974037d
    write_to_scenario_yaml(
        input, output, scenarios, df)<|MERGE_RESOLUTION|>--- conflicted
+++ resolved
@@ -109,12 +109,16 @@
     file_path = Path(input)
     config = yaml.load(file_path)
     for scenario in scenarios:
-<<<<<<< HEAD
         reference_scenario = config[scenario]["iiasa_database"]["reference_scenario"]
-
-        ksg_target_fractions = get_ksg_targets(
-            df.loc["REMIND-EU v1.1", reference_scenario]
-        )
+        if scenario == "CurrentPolicies":
+            ksg_target_fractions = get_ksg_targets(
+                df.loc["REMIND-EU v1.1", "8Gt_Bal_v3"]
+            )
+            ksg_target_fractions[[2035, 2040, 2045]] = ksg_target_fractions[2030]
+        else:
+            ksg_target_fractions = get_ksg_targets(
+                df.loc["REMIND-EU v1.1", reference_scenario]
+            )
 
         planning_horizons = [2020, 2025, 2030, 2035, 2040, 2045] # for 2050 we still need data
 
@@ -133,35 +137,26 @@
             'MeOH': 'shipping_methanol_share',
             'Oil': 'shipping_oil_share',
         }
-        # TODO: create new keys to add to the yaml file
-        # is deleted every time so I don't need to check if it already exists
+
         config[scenario]["sector"] = {}
-        for key in mapping_transport.keys():
-            config[scenario]["sector"][mapping_transport[key]] = {}
-            for year in transport_share.columns:
-                config[scenario]["sector"][mapping_transport[key]][year] = round(transport_share.loc[key, year].item(), 4)
-        for key in mapping_navigation.keys():
-            config[scenario]["sector"][mapping_navigation[key]] = {}
-            for year in naval_share.columns:
-                config[scenario]["sector"][mapping_navigation[key]][year] = round(naval_share.loc[key, year].item(), 4)
-        config[scenario]["co2_budget_national"] = {}
-        for year, target in ksg_target_fractions.items():
-            config[scenario]["co2_budget_national"][year] = {}
-            config[scenario]["co2_budget_national"][year]["DE"] = target
-=======
         for key, sector_mapping in mapping_transport.items():
+            config[scenario]["sector"][sector_mapping] = {}
             for year in transport_share.columns:
                 target_year = 2030 if scenario == "CurrentPolicies" and int(year) > 2030 else year
                 config[scenario]["sector"][sector_mapping][year] = round(transport_share.loc[key, target_year].item(), 4)
+
         for key, sector_mapping in mapping_navigation.items():
+            config[scenario]["sector"][sector_mapping] = {}
+
             for year in naval_share.columns:
                 target_year = 2030 if scenario == "CurrentPolicies" and int(year) > 2030 else year
                 config[scenario]["sector"][sector_mapping][year] = round(naval_share.loc[key, target_year].item(), 4)
 
+        config[scenario]["co2_budget_national"] = {}
         for year, target in ksg_target_fractions.items():
+            config[scenario]["co2_budget_national"][year] = {}
             target_value = float(ksg_target_fractions[2030]) if year > 2030 and scenario == "CurrentPolicies" else target
             config[scenario]["co2_budget_national"][year]["DE"] = target_value
->>>>>>> 9974037d
 
     # write back to yaml file
     yaml.dump(config, Path(output))
@@ -190,7 +185,6 @@
         :, 
         :,
         "Deutschland"]
-<<<<<<< HEAD
     
     scenarios = snakemake.params.scenario_name
 
@@ -198,16 +192,5 @@
     output = snakemake.output.scenario_yaml
 
     # for scenario in scenarios:
-=======
-
-    ksg_target_fractions = get_ksg_targets(df.loc["REMIND-EU v1.1"])
-    planning_horizons = snakemake.params.years
-    transport_share, naval_share = get_shares(df, planning_horizons)
-
-    scenarios = snakemake.params.scenario_name
-
-    filename = snakemake.input.scenario_yaml
-
->>>>>>> 9974037d
     write_to_scenario_yaml(
         input, output, scenarios, df)
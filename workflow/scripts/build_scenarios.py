--- conflicted
+++ resolved
@@ -56,10 +56,6 @@
     
     return primary_steel_share.set_index(pd.Index(["Primary_Steel_Share"]))
 
-<<<<<<< HEAD
-def write_to_scenario_yaml(output, scenarios, transport_share, naval_share, st_primary_fraction):
-=======
-
 def get_ksg_targets(df):
     # relative to the DE emissions in 1990 *including bunkers*; also
     # account for non-CO2 GHG and allow extra room for international
@@ -114,10 +110,8 @@
     return target_fractions_pypsa.round(3)
 
 
-
 def write_to_scenario_yaml(
-        output, scenarios, transport_share, naval_share, ksg_target_fractions):
->>>>>>> 92aa8bc0
+        output, scenarios, transport_share, naval_share, ksg_target_fractions, st_primary_fraction):
     # read in yaml file
     yaml = ruamel.yaml.YAML()
     file_path = Path(output)
@@ -141,13 +135,10 @@
         for key in mapping_navigation.keys():
             for year in naval_share.columns:
                 config[scenario]["sector"][mapping_navigation[key]][year] = round(naval_share.loc[key, year].item(), 4)
-<<<<<<< HEAD
         for year in st_primary_fraction.columns:
             config[scenario]["industry"]["St_primary_fraction"][year] = round(st_primary_fraction.loc["Primary_Steel_Share", year].item(), 4)
-=======
         for year, target in ksg_target_fractions.items():
             config[scenario]["co2_budget_national"][year]["DE"] = target
->>>>>>> 92aa8bc0
 
     # write back to yaml file
     yaml.dump(config, file_path)
@@ -187,9 +178,5 @@
 
     st_primary_fraction = get_primary_steel_share(df, planning_horizons)
 
-<<<<<<< HEAD
-    write_to_scenario_yaml(filename, scenarios, transport_share, naval_share, st_primary_fraction)
-=======
     write_to_scenario_yaml(
-        filename, scenarios, transport_share, naval_share, ksg_target_fractions)
->>>>>>> 92aa8bc0
+        filename, scenarios, transport_share, naval_share, ksg_target_fractions, st_primary_fraction)
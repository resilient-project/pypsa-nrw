# SPDX-FileCopyrightText: : 2017-2023 The PyPSA-Eur Authors
#
# SPDX-License-Identifier: CC0-1.0

# docs in https://pypsa-eur.readthedocs.io/en/latest/configuration.html#run
run:
<<<<<<< HEAD
  prefix: "2024_05_22_NEP2023_costs"
=======
  prefix: 20240524mastrchps
>>>>>>> 0117ecb0
  name:
  # - CurrentPolicies
  - KN2045_Bal_v4
  # - KN2045_Elec_v4
  # - KN2045_H2_v4
  # - KN2045plus_EasyRide
  # - KN2045plus_LowDemand
  # - KN2045minus_WorstCase
  # - KN2045minus_SupplyFocus
  scenarios:
    enable: true
    file: config/scenarios.automated.yaml
  shared_resources: 
    policy: base #stops recalculating
    exclude:
      - existing_heating.csv # specify files which should not be shared between scenarios
      - costs
      - retrieve_cost # This is necessary to save retrieve_cost_data_{year}.log in the correct folder
  disable_progressbar: true
  debug_co2_limit: false
  debug_h2deriv_limit: false
  debug_unravel_oilbus: false

iiasa_database:
  db_name: ariadne_intern
  leitmodelle:
    - REMIND-EU v1.1
    - REMod v1.0
    - TIMES PanEU v1.0
    - FORECAST v1.0
    - DEMO v1
  scenarios:
    # - CurrentPolicies
    - Trend
    - 8Gt_Bal_v3
    - 8Gt_Elec_v3
    - 8Gt_H2_v3
  reference_scenario: 8Gt_Bal_v3
  region: Deutschland

# docs in https://pypsa-eur.readthedocs.io/en/latest/configuration.html#foresight
foresight: myopic

# docs in https://pypsa-eur.readthedocs.io/en/latest/configuration.html#scenario
# Wildcard docs in https://pypsa-eur.readthedocs.io/en/latest/wildcards.html
scenario:
  simpl:
  - ''
  ll:
  - vopt
  clusters:
  - 22
  opts:
  - ''
  sector_opts:
    - none
  planning_horizons:
  - 2020
  - 2025
  - 2030
  - 2035
  - 2040
  - 2045

existing_capacities:
  grouping_years_power: [1895, 1920, 1950, 1955, 1960, 1965, 1970, 1975, 1980, 1985, 1990, 1995, 2000, 2005, 2010, 2015, 2019, 2024, 2029]
  grouping_years_heat: [1980, 1985, 1990, 1995, 2000, 2005, 2010, 2015, 2020] # heat grouping years >= baseyear will be ignored


# docs in https://pypsa-eur.readthedocs.io/en/latest/configuration.html#countries
# Germany plus 12 "Stromnachbarn"
countries: ['AT', 'BE', 'CH', 'CZ', 'DE', 'DK', 'FR', 'GB', 'LU', 'NL', 'NO', 'PL', 'SE']

# docs in https://pypsa-eur.readthedocs.io/en/latest/configuration.html#enable
enable:
  retrieve: false # set to false once initial data is retrieved
  retrieve_cutout: false # set to false once initial data is retrieved
clustering:
  # simplify_network:
  #   to_substations: true
  focus_weights:
  # 22 nodes: 8 for Germany, 2 each for Denmark and UK, 1 per each of other 10 "Stromnachbarn"
    'DE': 0.3636 # 8/22
    'AT': 0.0455 # 1/22
    'BE': 0.0455
    'CH': 0.0455
    'CZ': 0.0455
    'DK': 0.0909 # 2/22
    'FR': 0.0454
    'GB': 0.0909 # 2/22
    'LU': 0.0454
    'NL': 0.0454
    'NO': 0.0454
    'PL': 0.0454
    'SE': 0.0454
  temporal:
    resolution_sector: 365H

# docs in https://pypsa-eur.readthedocs.io/en/latest/configuration.html#co2-budget
co2_budget:
  2020: 0.800 # 20% reduction by 2020
  2025: 0.600
  2030: 0.450 # 55% reduction by 2030 (Ff55)
  2035: 0.250
  2040: 0.100 # goal to be set next year
  2045: 0.050
  2050: 0.000 # climate-neutral by 2050

limits_capacity_min:
    Generator:
      onwind:
        DE:
          2020: 48
          2025: 61
          2030: 115 # Wind-an-Land Law
          2035: 157 # Wind-an-Land Law
          2040: 160 # Wind-an-Land Law
          2045: 160
      offwind:
        DE:
          2020: 7.77
          2025: 8
          2030: 30 # Wind-auf-See Law
          2035: 40 # 40 Wind-auf-See Law
          # assuming at least 1/3 of difference reached in 2040
          2040: 50
          2045: 70 #70 Wind-auf-See Law
      solar:
        DE:
          2020: 59
          # EEG2023; Ziel for 2024: 88 GW and for 2026: 128 GW, 
          # assuming at least 1/3 of difference reached in 2025
          2025: 101 
          2030: 215 # PV strategy
          2035: 309
          2040: 400 # PV strategy
          2045: 400
          # What about the EEG2023 "Strommengenpfad"?

h2_import_max:
  DE:
    2020: 0
    2025: 5
    2030: 20
    2035: 50
    2040: 100
    2045: 150
    2050: 200

wasserstoff_kernnetz:
  enable: false
  reload_locations: false
  divide_pipes: true
  pipes_segment_length: 10

new_decentral_fossil_boiler_ban:
  DE: 2029

coal_generation_ban:
  DE: 2038

nuclear_generation_ban:
  DE: 2022

first_technology_occurrence:
  Link:
    H2 pipeline: 2025
    H2 Electrolysis: 2025
    H2 pipeline retrofitted: 2025

renewable:
  offwind-ac:
    capacity_per_sqkm: 10
  offwind-dc:
    capacity_per_sqkm: 10

costs:
  horizon: "mean" # "optimist", "pessimist" or "mean"

# docs in https://pypsa-eur.readthedocs.io/en/latest/configuration.html#sector
sector:
<<<<<<< HEAD
  solar_thermal: false
=======
  # solar_thermal: false
>>>>>>> 0117ecb0
  district_heating:
    potential: 0.4
    progress:
      2020: 0.0
      2025: 0.15
      2030: 0.3
      2036: 0.45
      2040: 0.6
      2045: 0.8
      2050: 1.0
  central_heat_vent: true
  co2_budget_national: true
  co2_spatial: true
  biomass_spatial: true
  #TBD what to include in config
  #relax so no infeasibility in 2050 with no land transport demand
  min_part_load_fischer_tropsch: 0.
  regional_methanol_demand: true  #set to true if regional CO2 constraints needed
  regional_oil_demand: true  #set to true if regional CO2 constraints needed
  regional_coal_demand: true  #set to true if regional CO2 constraints needed
  gas_network: true
  biogas_upgrading_cc: true
  cluster_heat_buses: true
  # calculated based on ariadne "Stock|Space Heating"
  # and then 2% of buildings renovated per year to reduce their demand by 80%
  reduce_space_heat_exogenously_factor:
    2020: 0.0
    2025: 0.07
    2030: 0.14
    2035: 0.21
    2040: 0.29
    2045: 0.36
    2050: 0.43

# docs in https://pypsa-eur.readthedocs.io/en/latest/configuration.html#industry
industry:
  St_primary_fraction:
    2020: 0.6
    2025: 0.55
    2030: 0.5
    2035: 0.45
    2040: 0.4
    2045: 0.35
    2050: 0.3
#HVC primary/recycling based on values used in Neumann et al https://doi.org/10.1016/j.joule.2023.06.016, linearly interpolated between 2020 and 2050
#2020 recycling rates based on Agora https://static.agora-energiewende.de/fileadmin/Projekte/2021/2021_02_EU_CEAP/A-EW_254_Mobilising-circular-economy_study_WEB.pdf
#fractions refer to the total primary HVC production in 2020
#assumes 6.7 Mtplastics produced from recycling in 2020
  HVC_primary_fraction:
    2020: 1.0
    2025: 0.9
    2030: 0.8
    2035: 0.7
    2040: 0.6
    2045: 0.5
    2050: 0.4
  HVC_mechanical_recycling_fraction:
    2020: 0.12
    2025: 0.15
    2030: 0.18
    2035: 0.21
    2040: 0.24
    2045: 0.27
    2050: 0.30
  HVC_chemical_recycling_fraction:
    2020: 0.0
    2025: 0.0
    2030: 0.04
    2035: 0.08
    2040: 0.12
    2045: 0.16
    2050: 0.20


# docs in https://pypsa-eur.readthedocs.io/en/latest/configuration.html#solving
solving:
  runtime: 12h
  mem_mb: 40000 #30000 is OK for 22 nodes, 365H; 140000 for 22 nodes 3H; 400000 for 44 nodes 3H
  options:
    load_shedding: false
  # solver:
  #   options: gurobi-numeric-focus
  # solver_options:
  #   gurobi-default:
  #     NumericFocus: 1
  #     FeasibilityTol: 1.e-4
  #     BarHomogeneous: 1

plotting:
  tech_colors:
    load: "#111100"
    H2 pipeline (Kernnetz): '#6b3161'
    renewable oil: '#c9c9c9'
  countries:
  - all
  - DE
  carriers:
  - electricity
  - heat
  - H2
  - urban central heat
  - urban decentral heat
  - rural heat
  carrier_groups:
    electricity: [AC, low_voltage]

# overwrite in config.default.yaml
#powerplants_filter: (DateOut >= 2019 or DateOut != DateOut)
electricity:
  powerplants_filter: (DateOut >= 2019 or DateOut != DateOut) and not (Country == "DE" and Set == "CHP")
  custom_powerplants: True
  custom_file: resources/german_chp.csv

pypsa_eur:
  Bus:
  - AC
  Link:
  - DC
  Generator:
  - onwind
  - offwind-ac
  - offwind-dc
  - offwind-float
  - solar-hsat
  - solar
  - ror
  StorageUnit:
  - PHS
  - hydro
  Store: []<|MERGE_RESOLUTION|>--- conflicted
+++ resolved
@@ -4,11 +4,7 @@
 
 # docs in https://pypsa-eur.readthedocs.io/en/latest/configuration.html#run
 run:
-<<<<<<< HEAD
-  prefix: "2024_05_22_NEP2023_costs"
-=======
   prefix: 20240524mastrchps
->>>>>>> 0117ecb0
   name:
   # - CurrentPolicies
   - KN2045_Bal_v4
@@ -190,11 +186,7 @@
 
 # docs in https://pypsa-eur.readthedocs.io/en/latest/configuration.html#sector
 sector:
-<<<<<<< HEAD
-  solar_thermal: false
-=======
   # solar_thermal: false
->>>>>>> 0117ecb0
   district_heating:
     potential: 0.4
     progress:

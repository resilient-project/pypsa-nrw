# SPDX-FileCopyrightText: Contributors to PyPSA-Eur <https://github.com/pypsa/pypsa-eur>
#
# SPDX-License-Identifier: MIT
"""
Build historical annual ammonia production per country in ktonNH3/a.

Description
-------

This functions takes data from the `Minerals Yearbook <https://www.usgs.gov/centers/national-minerals-information-center/nitrogen-statistics-and-information>`_
 (July 2024) published by the US Geological Survey (USGS) and the National Minerals Information Center and extracts the annual ammonia production per country in ktonN/a. The data is converted to ktonNH3/a.
"""

import logging

import country_converter as coco
import numpy as np
import pandas as pd
<<<<<<< HEAD

from scripts._helpers import set_scenario_config
=======
from _helpers import configure_logging, set_scenario_config

logger = logging.getLogger(__name__)
>>>>>>> fd9458de

cc = coco.CountryConverter()


if __name__ == "__main__":
    if "snakemake" not in globals():
        from scripts._helpers import mock_snakemake

        snakemake = mock_snakemake("build_ammonia_production")

    configure_logging(snakemake)
    set_scenario_config(snakemake)

    ammonia = pd.read_excel(
        snakemake.input.usgs,
        sheet_name="T12",
        skiprows=5,
        header=0,
        index_col=0,
        skipfooter=7,
        na_values=["--"],
    )

    ammonia.index = cc.convert(ammonia.index, to="iso2")

    years = [str(i) for i in range(2018, 2023)]

    ammonia = ammonia.rename(columns=lambda x: str(x))[years]
    ammonia.replace("--", np.nan, inplace=True)
    ammonia = ammonia.astype(float)

    # convert from ktonN to ktonNH3
    ammonia *= 17 / 14

    ammonia.index.name = "ktonNH3/a"

    ammonia.to_csv(snakemake.output.ammonia_production)<|MERGE_RESOLUTION|>--- conflicted
+++ resolved
@@ -16,14 +16,10 @@
 import country_converter as coco
 import numpy as np
 import pandas as pd
-<<<<<<< HEAD
 
-from scripts._helpers import set_scenario_config
-=======
-from _helpers import configure_logging, set_scenario_config
+from scripts._helpers import configure_logging, set_scenario_config
 
 logger = logging.getLogger(__name__)
->>>>>>> fd9458de
 
 cc = coco.CountryConverter()
 
